--- conflicted
+++ resolved
@@ -10,16 +10,13 @@
 #[cfg(feature = "std")]
 use std::fmt;
 
-<<<<<<< HEAD
 // Key Generation Constants
 /// Domain for key generation.
 pub const KEY_SALT: &[u8] = b"BLS-SIG-KEYGEN-SALT-";
 /// L = ceil((3 * ceil(log2(r))) / 16) = 48.
 pub const L: u8 = 48;
-=======
 /// The required number of bytes for a `SecretKey`
 pub const SECRET_KEY_BYTES: usize = 32;
->>>>>>> 2ccdd4b5
 
 /// A BLS secret key.
 #[derive(Clone)]
@@ -79,11 +76,7 @@
 
     /// Export the SecretKey as 32 bytes.
     pub fn as_bytes(&self) -> Vec<u8> {
-<<<<<<< HEAD
         let temp = self.x.clone();
-=======
-        let mut temp = self.x.clone();
->>>>>>> 2ccdd4b5
         let mut bytes: [u8; MODBYTES] = [0; MODBYTES];
         temp.tobytes(&mut bytes);
         bytes[MODBYTES - SECRET_KEY_BYTES..].to_vec()
